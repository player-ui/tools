load("@npm//:defs.bzl", "npm_link_all_packages")
load("@rules_player//javascript:defs.bzl", "oclif_pipeline")
load("//helpers:defs.bzl", "tsup_config", "vitest_config")

npm_link_all_packages(name = "node_modules")

tsup_config(name = "tsup_config")

<<<<<<< HEAD
create_package_json(
    name = "player-cli-package_json",
    base_package_json = "package.json",
    custom_entrypoints = True,
    dependencies = dependencies,
    root_package_json = "//:package.json",
    substitutions = {
        "0.0.0-PLACEHOLDER": "{STABLE_VERSION}",
    },
)
=======
vitest_config(name = "vitest_config")
>>>>>>> 9e3f22bb

oclif_pipeline(
    package_name = "@player-tools/cli",
    test_deps = [
        "//:node_modules",
        "//:vitest_config",
    ],
    deps = [
        "//:node_modules/react",
        "//:node_modules/tapable-ts",
        "//:node_modules/@babel/register",
        "//:node_modules/@babel/preset-env",
        "//:node_modules/@babel/preset-react",
        "//:node_modules/@babel/preset-typescript",
        "//:node_modules/@babel/plugin-transform-react-jsx-source",
        "//:node_modules/@oclif/core",
        "//:node_modules/@oclif/plugin-legacy",
        "//:node_modules/@oclif/plugin-plugins",
        "//:node_modules/chalk",
        "//:node_modules/cosmiconfig",
        "//:node_modules/cross-fetch",
        "//:node_modules/dlv",
        "//:node_modules/easy-table",
        "//:node_modules/elegant-spinner",
        "//:node_modules/figures",
        "//:node_modules/fs-extra",
        "//:node_modules/globby",
        "//:node_modules/log-symbols",
        "//:node_modules/log-update",
        "//:node_modules/mkdirp",
        "//:node_modules/vscode-languageserver-textdocument",
        "//:node_modules/vscode-languageserver-types",
        "//:node_modules/typescript",
        "//:node_modules/tslib",
        ":node_modules/@player-tools/dsl",
        ":node_modules/@player-tools/json-language-service",
        ":node_modules/@player-tools/xlr",
        ":node_modules/@player-tools/xlr-sdk",
        ":node_modules/@player-tools/xlr-utils",
        ":node_modules/@player-tools/xlr-converters",
    ],
<<<<<<< HEAD
    allow_overwrites = True,
    package = "@player-tools/cli",
    replace_prefixes = {
        "player-cli-package_json": "package",
    },
    visibility = ["//visibility:public"],
)

js_binary(
    name = "cli.npm-publish",
    chdir = package_name() + "/cli",
    data = [":cli"],
    entry_point = "@aspect_rules_js//npm/private:npm_publish_mjs",
    # required to make npm to be available in PATH
    include_npm = True,
)

js_binary(
    name = "dsl_bin",
    data = [
        "package.json",
        ":player-cli-bundle",
    ] + dependencies,
    entry_point = "bin/run",
    visibility = ["//visibility:public"],
=======
    build_deps = [
        "//:node_modules/@types/babel__register",
        "//:node_modules/@types/fs-extra",
        "//:node_modules/@types/mkdirp",
        "//:node_modules/std-mocks",
        "//:node_modules/@types/std-mocks",
        "//:node_modules/vitest",
    ]
>>>>>>> 9e3f22bb
)<|MERGE_RESOLUTION|>--- conflicted
+++ resolved
@@ -6,35 +6,34 @@
 
 tsup_config(name = "tsup_config")
 
-<<<<<<< HEAD
-create_package_json(
-    name = "player-cli-package_json",
-    base_package_json = "package.json",
-    custom_entrypoints = True,
-    dependencies = dependencies,
-    root_package_json = "//:package.json",
-    substitutions = {
-        "0.0.0-PLACEHOLDER": "{STABLE_VERSION}",
-    },
-)
-=======
 vitest_config(name = "vitest_config")
->>>>>>> 9e3f22bb
 
 oclif_pipeline(
     package_name = "@player-tools/cli",
+    build_deps = [
+        "//:node_modules/@types/babel__register",
+        "//:node_modules/@types/fs-extra",
+        "//:node_modules/@types/mkdirp",
+        "//:node_modules/std-mocks",
+        "//:node_modules/@types/std-mocks",
+        "//:node_modules/vitest",
+    ],
     test_deps = [
         "//:node_modules",
         "//:vitest_config",
     ],
     deps = [
-        "//:node_modules/react",
-        "//:node_modules/tapable-ts",
-        "//:node_modules/@babel/register",
+        ":node_modules/@player-tools/dsl",
+        ":node_modules/@player-tools/json-language-service",
+        ":node_modules/@player-tools/xlr",
+        ":node_modules/@player-tools/xlr-converters",
+        ":node_modules/@player-tools/xlr-sdk",
+        ":node_modules/@player-tools/xlr-utils",
+        "//:node_modules/@babel/plugin-transform-react-jsx-source",
         "//:node_modules/@babel/preset-env",
         "//:node_modules/@babel/preset-react",
         "//:node_modules/@babel/preset-typescript",
-        "//:node_modules/@babel/plugin-transform-react-jsx-source",
+        "//:node_modules/@babel/register",
         "//:node_modules/@oclif/core",
         "//:node_modules/@oclif/plugin-legacy",
         "//:node_modules/@oclif/plugin-plugins",
@@ -50,33 +49,13 @@
         "//:node_modules/log-symbols",
         "//:node_modules/log-update",
         "//:node_modules/mkdirp",
+        "//:node_modules/react",
+        "//:node_modules/tapable-ts",
+        "//:node_modules/tslib",
+        "//:node_modules/typescript",
         "//:node_modules/vscode-languageserver-textdocument",
         "//:node_modules/vscode-languageserver-types",
-        "//:node_modules/typescript",
-        "//:node_modules/tslib",
-        ":node_modules/@player-tools/dsl",
-        ":node_modules/@player-tools/json-language-service",
-        ":node_modules/@player-tools/xlr",
-        ":node_modules/@player-tools/xlr-sdk",
-        ":node_modules/@player-tools/xlr-utils",
-        ":node_modules/@player-tools/xlr-converters",
     ],
-<<<<<<< HEAD
-    allow_overwrites = True,
-    package = "@player-tools/cli",
-    replace_prefixes = {
-        "player-cli-package_json": "package",
-    },
-    visibility = ["//visibility:public"],
-)
-
-js_binary(
-    name = "cli.npm-publish",
-    chdir = package_name() + "/cli",
-    data = [":cli"],
-    entry_point = "@aspect_rules_js//npm/private:npm_publish_mjs",
-    # required to make npm to be available in PATH
-    include_npm = True,
 )
 
 js_binary(
@@ -87,14 +66,4 @@
     ] + dependencies,
     entry_point = "bin/run",
     visibility = ["//visibility:public"],
-=======
-    build_deps = [
-        "//:node_modules/@types/babel__register",
-        "//:node_modules/@types/fs-extra",
-        "//:node_modules/@types/mkdirp",
-        "//:node_modules/std-mocks",
-        "//:node_modules/@types/std-mocks",
-        "//:node_modules/vitest",
-    ]
->>>>>>> 9e3f22bb
 )