--- conflicted
+++ resolved
@@ -40,17 +40,12 @@
     "@kendallgassner/eslint-plugin-package-json": "^0.2.1",
     "@oclif/core": "1.9.0",
     "@oclif/plugin-legacy": "^1.2.7",
-<<<<<<< HEAD
-    "@player-ui/types": "0.4.0-next.6",
-    "@player-ui/player": "0.4.0-next.6",
-=======
     "@player-ui/player": "0.4.0-next.7",
     "@player-ui/types": "0.4.0-next.7",
->>>>>>> ff92762e
     "@reduxjs/toolkit": "^1.6.1",
     "@rollup/plugin-image": "^2.1.1",
-    "@player-ui/react": "0.4.0-next.6",
-    "@player-ui/reference-assets-plugin-react": "0.4.0-next.6",
+    "@player-ui/react": "0.4.0-next.7",
+    "@player-ui/reference-assets-plugin-react": "0.4.0-next.7",
     "@rollup/plugin-json": "^4.1.0",
     "@rollup/plugin-node-resolve": "^13.0.6",
     "@testing-library/dom": "^8.10.1",
