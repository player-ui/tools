--- conflicted
+++ resolved
@@ -15,87 +15,41 @@
 /**
  * Adds applicability and _comment properties to Assets
  */
-<<<<<<< HEAD
-export const applyCommonProps: TransformFunction = (
-  inputNode: NamedType | NodeType,
-  capability: string
-) => {
-  const outputNode = { ...inputNode };
-  if (capability === "Assets") {
-    if (outputNode.type === "object") {
-      if (!outputNode.properties.applicability) {
-        outputNode.properties.applicability = {
-          required: false,
-          node: {
-            type: "or",
-            name: "Applicability",
-            description:
-              "Evaluate the given expression (or boolean) and if falsy, remove this node from the tree. This is re-computed for each change in the data-model",
-            or: [
-              {
-                type: "boolean",
-              },
-              {
-                type: "ref",
-                ref: "Expression",
-              },
-            ],
-          },
-        };
-      }
-=======
 
 export const applyCommonProps: TransformFunction = (node, capability) => {
-  return simpleTransformGenerator('object', ['Assets', 'Views'], (xlrNode) => {
+  return simpleTransformGenerator("object", ["Assets", "Views"], (xlrNode) => {
     if (!xlrNode.properties.applicability) {
       // eslint-disable-next-line no-param-reassign
       xlrNode.properties.applicability = {
         required: false,
         node: {
-          type: 'or',
-          name: 'Applicability',
+          type: "or",
+          name: "Applicability",
           description:
-            'Evaluate the given expression (or boolean) and if falsy, remove this node from the tree. This is re-computed for each change in the data-model',
+            "Evaluate the given expression (or boolean) and if falsy, remove this node from the tree. This is re-computed for each change in the data-model",
           or: [
             {
-              type: 'boolean',
+              type: "boolean",
             },
             {
-              type: 'ref',
-              ref: 'Expression',
+              type: "ref",
+              ref: "Expression",
             },
           ],
         },
       };
->>>>>>> cbbead83
     }
 
-<<<<<<< HEAD
-  if (outputNode.type === "object" && !outputNode.properties._comment) {
-    outputNode.properties._comment = {
-      required: false,
-      node: {
-        description: "Adds a comment for the given node",
-        type: "string",
-      },
-    };
-  } else if (outputNode.type === "and") {
-    outputNode.and.map((n) => applyCommonProps(n, capability));
-  } else if (outputNode.type === "or") {
-    outputNode.or.map((n) => applyCommonProps(n, capability));
-  }
-=======
     if (!xlrNode.properties._comment) {
       // eslint-disable-next-line no-param-reassign
       xlrNode.properties._comment = {
         required: false,
         node: {
-          description: 'Adds a comment for the given node',
-          type: 'string',
+          description: "Adds a comment for the given node",
+          type: "string",
         },
       };
     }
->>>>>>> cbbead83
 
     return xlrNode;
   })(node, capability);
@@ -108,13 +62,8 @@
   node,
   capability
 ) => {
-<<<<<<< HEAD
-  return simpleTransformGenerator("ref", "Assets", (xlrNode) => {
+  return simpleTransformGenerator("ref", ["Assets", "Views"], (xlrNode) => {
     if (xlrNode.ref.includes("AssetWrapper")) {
-=======
-  return simpleTransformGenerator('ref', ['Assets', 'Views'], (xlrNode) => {
-    if (xlrNode.ref.includes('AssetWrapper')) {
->>>>>>> cbbead83
       return {
         ...xlrNode,
         ref: xlrNode.ref.replace("AssetWrapper", "AssetWrapperOrSwitch"),
@@ -174,76 +123,41 @@
  * Computes possible template keys and adds them to an Asset
  */
 export const applyTemplateProperty: TransformFunction = (node, capability) => {
-<<<<<<< HEAD
-  const templateTypes: Array<RefType> = [];
-  return simpleTransformGenerator("object", "Assets", (inputNode) => {
-    const xlrNode = { ...inputNode };
-    for (const key in xlrNode.properties) {
-      const value = xlrNode.properties[key];
-      if (value.node.type === "array") {
-        value.required = false;
-        templateTypes.push({
-          type: "ref",
-          ref: `Template<${
-            value.node.elementType.type === "ref"
-              ? value.node.elementType.ref
-              : value.node.elementType.name
-          }, "${key}">`,
-        });
-=======
   return simpleTransformGenerator(
-    'object',
-    ['Assets', 'Views'],
+    "object",
+    ["Assets", "Views"],
     (inputNode) => {
       const templateTypes: Array<RefType> = [];
       const xlrNode = { ...inputNode };
       for (const key in xlrNode.properties) {
         const value = xlrNode.properties[key];
-        if (value.node.type === 'array') {
+        if (value.node.type === "array") {
           value.required = false;
           templateTypes.push({
-            type: 'ref',
+            type: "ref",
             ref: `Template<${
-              value.node.elementType.type === 'ref'
+              value.node.elementType.type === "ref"
                 ? value.node.elementType.ref
                 : value.node.elementType.name
             }, "${key}">`,
           });
         }
->>>>>>> cbbead83
       }
 
-<<<<<<< HEAD
-    if (templateTypes.length > 0) {
-      const templateType: ArrayType = {
-        type: "array",
-        elementType:
-          templateTypes.length > 1
-            ? { type: "or", or: templateTypes }
-            : templateTypes[0],
-        description: "A list of templates to process for this node",
-      };
-      xlrNode.properties.template = {
-        required: false,
-        node: templateType,
-      };
-    }
-=======
       if (templateTypes.length > 0) {
         const templateType: ArrayType = {
-          type: 'array',
+          type: "array",
           elementType:
             templateTypes.length > 1
-              ? { type: 'or', or: templateTypes }
+              ? { type: "or", or: templateTypes }
               : templateTypes[0],
-          description: 'A list of templates to process for this node',
+          description: "A list of templates to process for this node",
         };
         xlrNode.properties.template = {
           required: false,
           node: templateType,
         };
       }
->>>>>>> cbbead83
 
       return xlrNode;
     }
