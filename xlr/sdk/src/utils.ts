--- conflicted
+++ resolved
@@ -8,11 +8,8 @@
   NodeType,
   ObjectProperty,
   RefNode,
-<<<<<<< HEAD
 } from "@player-tools/xlr";
-=======
-} from '@player-tools/xlr';
-import { isGenericNamedType } from '@player-tools/xlr-utils';
+import { isGenericNamedType } from "@player-tools/xlr-utils";
 
 const isMatchingCapability = (
   capability: string,
@@ -24,7 +21,6 @@
 
   return capability === capabilitiesToMatch;
 };
->>>>>>> cbbead83
 
 /**
  * Helper function for simple transforms
