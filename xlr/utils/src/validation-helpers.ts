import type { Node } from "jsonc-parser";
import type {
  ConditionalType,
  NodeType,
  ObjectType,
  RefNode,
} from "@player-tools/xlr";
import { isGenericNodeType, isPrimitiveTypeNode } from "./type-checks";
import { fillInGenerics } from "./ts-helpers";

export interface PropertyNode {
  /** Equivalent Property Name */
  key: string;

  /** Equivalent Property Value */
  value: Node;
}

/**
 * Takes a property node and returns the underlying Key/Value Pairs
 */
export function propertyToTuple(node: Node): PropertyNode {
  let key = node.children?.[0].value as string;
  if (key.includes("-")) {
    key = `"${key}"`;
  }

  return {
    key,
    value: node.children?.[1] as Node,
  };
}

/**
 * Turns a node's children into a map for easy access
 */
export function makePropertyMap(node: Node): Map<string, Node> {
  const m = new Map();
  node.children?.forEach((child) => {
    const property = propertyToTuple(child);
    m.set(property.key, property.value);
  });
  return m;
}

/**
 * Checks if property is a leaf node or another node
 */
export function isNode(obj: Node | string | number | boolean): obj is Node {
  return (
    typeof obj !== "string" ||
    typeof obj !== "number" ||
    typeof obj !== "boolean"
  );
}

/**
 * Computes if the first arg extends the second arg
 */
export function computeExtends(a: NodeType, b: NodeType): boolean {
  // special case for any/unknown being functionally the same
  if (
    (a.type === "any" || a.type === "unknown") &&
    (b.type === "any" || b.type === "unknown")
  ) {
    return true;
  }

  // special case for null/undefined being functionally the same
  if (
    (a.type === "null" || a.type === "undefined") &&
    (b.type === "null" || b.type === "undefined")
  ) {
    return true;
  }

  // check simple case of equal types
  if (a.type === b.type) {
    if (isPrimitiveTypeNode(a) && isPrimitiveTypeNode(b)) {
      if (a.const && b.const) {
        if (a.const === b.const) {
          return true;
        }
      } else {
        return true;
      }
    }

<<<<<<< HEAD
    if (a.type === "object" && b.type === "object") {
=======
    if (a.type === 'ref' && b.type === 'ref') {
      return a.ref === b.ref;
    }

    if (a.type === 'object' && b.type === 'object') {
>>>>>>> cbbead83
      for (const property in b.properties) {
        const propertyNode = b.properties[property];
        if (
          !a.properties[property] ||
          !computeExtends(a.properties[property].node, propertyNode.node)
        ) {
          return false;
        }
      }

      return true;
    }
  }

  if (isPrimitiveTypeNode(a) && b.type === 'or') {
    return b.or.every((member) => computeExtends(a, member));
  }

  if (isPrimitiveTypeNode(b) && a.type === 'or') {
    return a.or.every((member) => computeExtends(b, member));
  }

  if (a.type === 'or' && b.type === 'or') {
    return a.or.every((x) => b.or.some((y) => computeExtends(x, y)));
  }

  return false;
}

/**
 * Attempts to resolve a conditional type
 */
export function resolveConditional(conditional: ConditionalType): NodeType {
  const { left, right } = conditional.check;
  if (isPrimitiveTypeNode(left) && isPrimitiveTypeNode(right)) {
    const conditionalResult = conditional.value.false;

    // Compose first level generics here since `conditionalResult` won't have them
    if (isGenericNodeType(conditional)) {
      const genericMap: Map<string, NodeType> = new Map();
      conditional.genericTokens.forEach((token) => {
        genericMap.set(
          token.symbol,
          token.default ?? token.constraints ?? { type: "any" }
        );
      });

      return fillInGenerics(conditionalResult, genericMap);
    }

    return conditionalResult;
  }

  // unable to process return original
  return conditional;
}

/**
 *
 */
export function resolveReferenceNode(
  genericReference: RefNode,
  typeToFill: NodeType
): NodeType {
  const genericArgs = genericReference.genericArguments;
  const genericMap: Map<string, NodeType> = new Map();

  // Compose first level generics here from `genericReference`
  if (genericArgs && isGenericNodeType(typeToFill)) {
    typeToFill.genericTokens.forEach((token, index) => {
      genericMap.set(
        token.symbol,
        genericArgs[index] ?? token.default ?? token.constraints
      );
    });
  }

  // Fill in generics
  const filledInNode = fillInGenerics(typeToFill, genericMap);

  // Remove generic tokens that were resolve
  if (isGenericNodeType(filledInNode) && genericArgs?.length) {
    if (genericArgs.length < filledInNode.genericTokens.length) {
      filledInNode.genericTokens = filledInNode.genericTokens.slice(
        genericArgs?.length
      );
    } else if (genericArgs.length === filledInNode.genericTokens.length) {
      filledInNode.genericTokens = [];
    }
  }

  // Resolve index access
  if (genericReference.property && filledInNode.type === "object") {
    return (
      filledInNode.properties[genericReference.property]?.node ??
      filledInNode.additionalProperties ?? { type: "undefined" }
    );
  }

  return filledInNode;
}

/**
 * Combines two ObjectType objects to get a representation of the effective TypeScript interface of `base` extending `operand`
 - * @param base The base interface
 - * @param operand The interface that is extended
 - * @param errorOnOverlap whether or not conflicting properties should throw an error or use the property from operand
 - * @returns `ObjectType`
 */
export function computeEffectiveObject(
  base: ObjectType,
  operand: ObjectType,
  errorOnOverlap = true
): ObjectType {
  const baseObjectName = base.name ?? base.title ?? "object literal";
  const operandObjectName = operand.name ?? operand.title ?? "object literal";
  const newObject = {
    ...JSON.parse(JSON.stringify(base)),
    name: `${baseObjectName} & ${operandObjectName}`,
    description: `Effective type combining ${baseObjectName} and ${operandObjectName}`,
    genericTokens: [
      ...(isGenericNodeType(base) ? base.genericTokens : []),
      ...(isGenericNodeType(operand) ? operand.genericTokens : []),
    ],
  };
  // TODO this check needs to account for primitive -> primitive generic overlap

  for (const property in operand.properties) {
    if (newObject.properties[property] !== undefined && errorOnOverlap) {
      if (
        !computeExtends(
          newObject.properties[property].node,
          operand.properties[property].node
        )
      ) {
        throw new Error(
          `Can't compute effective type for ${baseObjectName} and ${operandObjectName} because of conflicting properties ${property}`
        );
      }
    }

    newObject.properties[property] = operand.properties[property];
  }

  if (newObject.additionalProperties && operand.additionalProperties) {
    if (
      !isPrimitiveTypeNode(newObject.additionalProperties) ||
      !isPrimitiveTypeNode(operand.additionalProperties) ||
      newObject.additionalProperties.type !== operand.additionalProperties.type
    ) {
      newObject.additionalProperties = {
        type: "and",
        and: [newObject.additionalProperties, operand.additionalProperties],
      };
    }
  } else if (operand.additionalProperties) {
    newObject.additionalProperties = operand.additionalProperties;
  }

  return newObject;
}<|MERGE_RESOLUTION|>--- conflicted
+++ resolved
@@ -86,15 +86,11 @@
       }
     }
 
-<<<<<<< HEAD
+    if (a.type === "ref" && b.type === "ref") {
+      return a.ref === b.ref;
+    }
+
     if (a.type === "object" && b.type === "object") {
-=======
-    if (a.type === 'ref' && b.type === 'ref') {
-      return a.ref === b.ref;
-    }
-
-    if (a.type === 'object' && b.type === 'object') {
->>>>>>> cbbead83
       for (const property in b.properties) {
         const propertyNode = b.properties[property];
         if (
@@ -109,15 +105,15 @@
     }
   }
 
-  if (isPrimitiveTypeNode(a) && b.type === 'or') {
+  if (isPrimitiveTypeNode(a) && b.type === "or") {
     return b.or.every((member) => computeExtends(a, member));
   }
 
-  if (isPrimitiveTypeNode(b) && a.type === 'or') {
+  if (isPrimitiveTypeNode(b) && a.type === "or") {
     return a.or.every((member) => computeExtends(b, member));
   }
 
-  if (a.type === 'or' && b.type === 'or') {
+  if (a.type === "or" && b.type === "or") {
     return a.or.every((x) => b.or.some((y) => computeExtends(x, y)));
   }
 
