--- conflicted
+++ resolved
@@ -1,10 +1,5 @@
 export * from './annotations';
 export * from './ts-helpers';
 export * from './type-checks';
-<<<<<<< HEAD
 export * from './validation-helpers';
-=======
-export * from './validation-helpers';
-export * from './test-helpers';
-export * from './documentation';
->>>>>>> ff92762e
+export * from './documentation';