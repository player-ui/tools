<<<<<<< HEAD
import type { ObjectType } from '@player-tools/xlr';
import type { XLRService } from '@player-tools/language-service';
import type { TypeMetadata } from '@player-tools/xlr-sdk';
import type { Asset, View } from '@player-ui/types';
=======
import type { NamedType, ObjectType } from '@player-tools/xlr';
import type { Asset, AssetWrapper, Flow, View } from '@player-ui/types';
>>>>>>> a414b1ee
import type {
  ExtensionProviderAssetIdentifier,
  FlowWithOneView,
  DropTargetAsset,
  PlacedAsset,
} from '../types';
import { UUIDSymbol } from '../types';
import { makeDropTarget, getAssetSymbol } from './helpers';
import { isDropTargetAsset } from '../types';

/** The type for exporting and restoring the flow state */
export interface ExportedRuntimeFlowState {
  /**
   * The root node of the drag and drop view
   */
  root: DropTargetAsset;
}

export interface RuntimeFlowStateOptions {
  /**
   * Function to call when a placed asset has required properties that need to be resolved before actually placing it.
   */
  resolveRequiredProperties: (
    /** The basic Asset that could be generated */
    asset: Asset,
    /** The XLR Type for the Asset being generated */
    type: NamedType<ObjectType>
  ) => Promise<Asset>;

  /**
   * Function that will be called when multiple assets are dropped onto the same target and a collection needs to be created
   */
  resolveCollectionConversion: (assets: Array<AssetWrapper>) => {
    /** The generated collection asset with the provided `assets` array as children */
    asset: Asset;
    /** The corresponding type for the generated collection asset */
    type: NamedType<ObjectType>;
  };

  /**
   * The content to initialize the editing experience with
   */
  restoreFrom?:
    | {
        /**
         * The editor state to resume from
         */
        state: ExportedRuntimeFlowState;

        /**
         * The full Player flow to initialize with
         */
        flow: never;
      }
    | {
        /**
         * The editor state to resume from
         */
        flow: Flow;
        /**
         * The full Player flow to initialize with
         */
        state: never;
      };
}

/** The context for the drop target */
interface DropTargetContextType {
  /** The name of the property that this asset fulfills */
  propName: string;

  /** The parent asset type */
  parentAssetType: string;
}

/**
 * Manages the translation between Drag and Drop state to Player state
 */
export class RuntimeFlowState {
  private ROOT: DropTargetAsset;
  /** Symbol to Real Asset */
  private realAssetMappings: Map<symbol, PlacedAsset> = new Map();
  /** Symbol to Drop Target Asset */
  private dropTargetAssets: Map<symbol, DropTargetAsset> = new Map();
  /** Asset Symbol to Drop Target Symbol */
  private assetsToTargets: Map<symbol, symbol> = new Map();
  /** Drop Target Symbol to Asset Symbol */
  private targetsToAssets: Map<symbol, symbol> = new Map();

  private resolveRequiredProperties: (
    asset: Asset,
    type: NamedType<ObjectType>
  ) => Promise<Asset>;

  private resolveCollectionConversion: (assets: Array<AssetWrapper>) => {
    /** The generated collection asset with the provided `assets` array as children */
    asset: Asset;
    /** The corresponding type for the generated collection asset */
    type: NamedType<ObjectType>;
  };

  constructor(options: RuntimeFlowStateOptions) {
    this.ROOT = makeDropTarget('drag-and-drop-view');
    this.dropTargetAssets.set(getAssetSymbol(this.ROOT), this.ROOT);
    this.resolveRequiredProperties = options.resolveRequiredProperties;
    this.resolveCollectionConversion = options.resolveCollectionConversion;
  }

  exportState(): ExportedRuntimeFlowState {
    return {
      root: this.ROOT,
    };
  }

  private getContainingDropTarget(assetSymbol: symbol): DropTargetAsset {
    const containingDropTargetSymbol = this.assetsToTargets.get(assetSymbol);
    if (!containingDropTargetSymbol) {
      throw new Error(
        `Cannot get parent drop target symbol of ${assetSymbol.toString()}`
      );
    }

    const containingDropTarget = this.dropTargetAssets.get(
      containingDropTargetSymbol
    );

    if (!containingDropTarget) {
      throw new Error(
        `Cannot get drop target for symbol ${containingDropTargetSymbol.toString()}`
      );
    }

    return containingDropTarget;
  }

  private findAssetInDropTarget(
    assetSymbol: symbol,
    dropTarget: DropTargetAsset
  ): number {
    const index = dropTarget.values?.findIndex((value) => {
      return getAssetSymbol(value.asset) === assetSymbol;
    });

    if (index === undefined || index === -1) {
      throw new Error(
        `Unable to find asset ${assetSymbol.toString()} in drop target ${
          dropTarget.id
        }`
      );
    }

    return index;
  }

  private computeViewForDropTarget(
    dropTarget: DropTargetAsset
  ): DropTargetAsset['value'] | undefined {
    if (!dropTarget.values || dropTarget.values.length === 0) {
      return undefined;
    }

    if (dropTarget.values.length === 1) {
      return dropTarget.values[0];
    }

    const realDropTargetSymbol = getAssetSymbol(dropTarget);
    const assetsWithPlaceholders = dropTarget.values.reduce<AssetWrapper[]>(
      (coll, placedAsset, index) => {
        const prefixAsset = makeDropTarget(
          `${dropTarget.id}-${index * 2 - 1}`,
          dropTarget.context
            ? {
                ...dropTarget.context,
                isArrayElement: true,
              }
            : undefined
        );

        if (index > 0) {
          this.dropTargetAssets.set(getAssetSymbol(prefixAsset), prefixAsset);
        }

        const mockDropTarget = makeDropTarget(
          `${dropTarget.id}-${index * 2}`,
          dropTarget.context
            ? {
                ...dropTarget.context,
                isArrayElement: true,
                isMockTarget: true,
              }
            : undefined
        );

        mockDropTarget[UUIDSymbol] = realDropTargetSymbol;

        mockDropTarget.value = {
          ...placedAsset,
          asset: {
            ...placedAsset.asset,
            id: `${dropTarget.id}-${index * 2}`,
          },
        };

        return [
          ...coll,
          ...(index > 0 ? [{ asset: prefixAsset }] : []),
          { asset: mockDropTarget },
        ];
      },
      []
    );

    return this.resolveCollectionConversion(assetsWithPlaceholders);
  }

  private updateArrayInParent(
    containingDropTarget: DropTargetAsset,
    dropTargetSymbol: symbol
  ) {
    if (
      containingDropTarget.context?.isArrayElement &&
      containingDropTarget.context.propertyName
    ) {
      const containingAssetSymbol = this.targetsToAssets.get(dropTargetSymbol);
      if (!containingAssetSymbol) {
        throw new Error(
          `Error: can't get parent asset mapping of drop target ${dropTargetSymbol.toString()}`
        );
      }

      const containingAsset = this.realAssetMappings.get(containingAssetSymbol);

      if (!containingAsset) {
        throw new Error(
          `Error: can't get asset for symbol ${containingAssetSymbol.toString()}`
        );
      }

      const arrayProperty = containingAsset.asset[
        containingDropTarget.context.propertyName
      ] as Array<AssetWrapper<DropTargetAsset>>;
      const dropTargetIndex = arrayProperty.find((element) => {
        return getAssetSymbol(element.asset) === dropTargetSymbol;
      });

      if (!dropTargetIndex) {
        throw new Error('cant calculate array insertion');
      }

      const insertionIndex = arrayProperty.indexOf(dropTargetIndex);
      // Check if drop targets around placed asset need to be updated
      const leftNeighbor = arrayProperty[insertionIndex - 1];
      if (!leftNeighbor || leftNeighbor.asset.values?.length !== 0) {
        const newLeftAsset = makeDropTarget(`${containingDropTarget.id}-left`, {
          ...containingDropTarget.context,
        });
        this.dropTargetAssets.set(getAssetSymbol(newLeftAsset), newLeftAsset);
        this.targetsToAssets.set(
          getAssetSymbol(newLeftAsset),
          containingAssetSymbol
        );
        arrayProperty.splice(insertionIndex, 0, {
          asset: {
            ...newLeftAsset,
          },
        });
      }

      arrayProperty[insertionIndex + 1] = { asset: containingDropTarget };

      const rightNeighbor = arrayProperty[insertionIndex + 2];
      if (!rightNeighbor || rightNeighbor.asset.values?.length !== 0) {
        const newRightAsset = makeDropTarget(
          `${containingDropTarget.id}-right`,
          {
            ...containingDropTarget.context,
          }
        );
        this.dropTargetAssets.set(getAssetSymbol(newRightAsset), newRightAsset);
        this.targetsToAssets.set(
          getAssetSymbol(newRightAsset),
          containingAssetSymbol
        );
        arrayProperty.splice(insertionIndex + 2, 0, {
          asset: {
            ...newRightAsset,
          },
        });
      }
    }
  }

  private async createNewAsset(
    idPrefix: string,
    xlrType: NamedType<ObjectType>
  ): Promise<Asset> {
    const typeProp =
      xlrType.properties.type.node.type === 'string'
        ? xlrType.properties.type.node.const
        : undefined;

    if (typeProp === undefined) {
      throw new Error(
        `'type' property of type ${xlrType.name} is not a constant. Are you sure this is a valid Asset?`
      );
    }

    let asset: Asset = {
      id: `${idPrefix}-${typeProp}`,
      type: typeProp,
      [UUIDSymbol]: Symbol(`${idPrefix}-${typeProp}`),
    };

    let hasRequiredProperties = false;

    Object.entries(xlrType.properties).forEach(([key, prop]) => {
      if (prop.node.type === 'string' && prop.node.const !== undefined) {
        asset[key] = prop.node.const;
      }

      if (prop.required === true && !['type', 'id'].includes(key)) {
        hasRequiredProperties = true;
      }

      if (
        (prop.node.type === 'ref' &&
          prop.node.ref.startsWith('AssetWrapper')) ||
        (prop.node.type === 'array' &&
          prop.node.elementType.type === 'ref' &&
          prop.node.elementType.ref.startsWith('AssetWrapper'))
      ) {
        const isArray = prop.node.type === 'array';
        const context = {
          propertyName: key,
          parent: {
            pluginName: 'player-dnd-plugin',
            assetName: typeProp,
          },
          isArrayElement: isArray,
        };
        const id = isArray ? `${idPrefix}-${key}-0` : `${idPrefix}-${key}`;
        const assetSlot = makeDropTarget(id, context);

        this.dropTargetAssets.set(getAssetSymbol(assetSlot), assetSlot);
        this.targetsToAssets.set(
          getAssetSymbol(assetSlot),
          getAssetSymbol(asset)
        );
        if (isArray) {
          asset[key] = [{ asset: assetSlot }];
        } else {
          asset[key] = { asset: assetSlot };
        }
      }
    });

    if (hasRequiredProperties) {
      asset = await this.resolveRequiredProperties(asset, xlrType);
    }

    return asset;
  }

  public updateAsset(assetSymbol: symbol, newAsset: Asset) {
    let placedAsset = this.realAssetMappings.get(assetSymbol);

    if (!placedAsset) {
      throw new Error(
        `Cannot set asset value for unknown id: ${assetSymbol.toString()}`
      );
    }

    if (!placedAsset.asset) {
      throw new Error(
        `Cannot update an asset that doesn't have an existing asset`
      );
    }

    placedAsset = {
      ...placedAsset,
      asset: {
        ...placedAsset.asset,
        ...newAsset,
      },
    };

    const containingDropTarget = this.getContainingDropTarget(assetSymbol);

    if (!containingDropTarget.values) {
      throw new Error(
        `Mapped drop target ${containingDropTarget.id} as no assets`
      );
    }

    this.realAssetMappings.set(assetSymbol, placedAsset);

    const updateIndex = this.findAssetInDropTarget(
      assetSymbol,
      containingDropTarget
    );

    containingDropTarget.values[updateIndex] = placedAsset;

    containingDropTarget.value =
      this.computeViewForDropTarget(containingDropTarget);
  }

  public async placeAsset(
    /** The symbol for the drop target to place the asset in */
    dropTargetSymbol: symbol,
    /** XLR Info about the asset being placed */
    replacement: {
      /** The identifier for where the populated asset is from */
      identifier: ExtensionProviderAssetIdentifier;

      /** The current descriptor for the value stored at this asset */
      type: NamedType<ObjectType>;
    },
    action: 'replace' | 'append' | 'prepend',
    /** The symbol for the asset to replace if the new asset is being dropped into a generated collection */
    assetSymbol?: symbol
  ): Promise<void> {
    const dropTarget = this.dropTargetAssets.get(dropTargetSymbol);
    if (!dropTarget) {
      throw new Error(
        `Cannot set asset value for unknown drop target: ${dropTargetSymbol.toString()}`
      );
    }

    if (!isDropTargetAsset(dropTarget)) {
      throw new Error(`Cannot drop asset onto non drop target asset`);
    }

    const newAsset = await this.createNewAsset(dropTarget.id, replacement.type);

    const newWrappedAsset = {
      asset: newAsset,
      ...replacement,
    };

    this.realAssetMappings.set(getAssetSymbol(newAsset), newWrappedAsset);

    if (action === 'replace') {
      if (assetSymbol && dropTarget.values) {
        const updateIndex = this.findAssetInDropTarget(assetSymbol, dropTarget);

        dropTarget.values[updateIndex] = newWrappedAsset;
      } else {
        dropTarget.values = [newWrappedAsset];
      }
    } else if (action === 'append') {
      dropTarget.values = [...(dropTarget.values ?? []), newWrappedAsset];
    } else if (action === 'prepend') {
      dropTarget.values = [newWrappedAsset, ...(dropTarget.values ?? [])];
    }

    dropTarget.value = this.computeViewForDropTarget(dropTarget);

    const newAssetSymbol = getAssetSymbol(newAsset);
    this.assetsToTargets.set(newAssetSymbol, dropTargetSymbol);

    // Resolve Arrays in parent
    this.updateArrayInParent(dropTarget, dropTargetSymbol);
  }

  public getAsset(assetSymbol: symbol): {
    /** The Asset that correlates to the given ID */
    asset: Asset;
    /** The underlying XLR type for the Asset */
    type: ObjectType;
  } {
<<<<<<< HEAD
    const asset = this.assetMappings[id];

    if (!asset || !asset.value) {
      throw new Error(`Cannot get asset value for unknown id: ${id}`);
=======
    const placedAsset = this.realAssetMappings.get(assetSymbol);
    if (!placedAsset) {
      throw new Error(
        `Cannot get asset value for unknown id: ${assetSymbol.toString()}`
      );
>>>>>>> a414b1ee
    }

    return { ...placedAsset };
  }

  public clearAsset(assetSymbol: symbol) {
    const parentDropTarget = this.getContainingDropTarget(assetSymbol);

    parentDropTarget.values = parentDropTarget.values?.filter(
      (pa) => getAssetSymbol(pa.asset) !== assetSymbol
    );

    this.realAssetMappings.delete(assetSymbol);
    parentDropTarget.value = this.computeViewForDropTarget(parentDropTarget);
  }

  createDropTarget(
    xlrService: XLRService,
    targetAsset: Asset,
    dropTargetContext: DropTargetContextType
  ): DropTargetAssetType {
    const targetAssetType = xlrService.XLRSDK.getType(
      targetAsset.type
    ) as ObjectType;
    const { plugin } = xlrService.XLRSDK.getTypeInfo(
      targetAsset.type
    ) as TypeMetadata;
    const dropTarget: DropTargetAssetType = {
      id: `${targetAsset.id}-dropTarget`,
      __type: DragAndDropAssetType,
      type: 'drop-target',
      value: {
        identifier: {
          pluginName: plugin,
          name: targetAssetType.name ?? '',
          capability:
            dropTargetContext.parentAssetType.length === 0 ? 'Views' : 'Assets',
        },
        type: targetAssetType,
        asset: targetAsset,
      },
    };

    if (
      dropTargetContext.parentAssetType.length > 0 &&
      dropTargetContext.propName.length > 0
    ) {
      dropTarget.context = {
        propertyName: dropTargetContext.propName,
        parent: {
          pluginName: plugin,
          name: dropTargetContext.parentAssetType,
        },
      };
    }

    this.assetMappings[dropTarget.id] = dropTarget;
    return dropTarget;
  }

  addDndStateToAsset(
    obj: any,
    xlrService: XLRService,
    dropTargetContext: DropTargetContextType
  ) {
    if (obj === null) {
      return obj;
    }

    const newObj = { ...obj };
    const assetType = xlrService.XLRSDK.getType(obj.type) as ObjectType;
    Object.keys(newObj).forEach((key) => {
      let isAssetWrapper = false;
      if (assetType && key in assetType.properties) {
        const { node } = assetType.properties[key];
        if (
          (node.type === 'ref' && node.ref.startsWith('AssetWrapper')) ||
          (node.type === 'array' &&
            node.elementType.type === 'ref' &&
            node.elementType.ref.startsWith('AssetWrapper'))
        ) {
          isAssetWrapper = true;
        }
      }

      if (
        key === 'asset' &&
        dropTargetContext.propName.length > 0 &&
        dropTargetContext.parentAssetType.length > 0
      ) {
        newObj[key] = this.createDropTarget(
          xlrService,
          this.addDndStateToAsset(obj[key], xlrService, dropTargetContext),
          dropTargetContext
        );
      } else if (typeof obj[key] === 'object') {
        newObj[key] = this.addDndStateToAsset(
          obj[key],
          xlrService,
          isAssetWrapper
            ? { propName: key, parentAssetType: obj.type }
            : dropTargetContext
        );
      } else {
        newObj[key] = obj[key];
      }
    });
    if (Array.isArray(obj)) {
      newObj.length = obj.length;
      return Array.from(newObj);
    }

    return newObj;
  }

  importView(view: View, xlrService: XLRService) {
    const dropTargetContext: DropTargetContextType = {
      propName: '',
      parentAssetType: '',
    };
    this.assetMappings = {};
    this.ROOT = this.createDropTarget(
      xlrService,
      this.addDndStateToAsset(view, xlrService, dropTargetContext),
      dropTargetContext
    );
  }

  get view(): View {
    return this.ROOT;
  }

  get flow(): FlowWithOneView {
    const { view } = this;

    return {
      id: 'dnd-controller',
      views: [view],
      navigation: {
        BEGIN: 'FLOW_1',
        FLOW_1: {
          startState: 'VIEW_1',
          VIEW_1: {
            state_type: 'VIEW',
            ref: view.id,
            transitions: {
              '*': 'VIEW_1',
            },
          },
        },
      },
    };
  }
}<|MERGE_RESOLUTION|>--- conflicted
+++ resolved
@@ -1,12 +1,7 @@
-<<<<<<< HEAD
-import type { ObjectType } from '@player-tools/xlr';
 import type { XLRService } from '@player-tools/language-service';
 import type { TypeMetadata } from '@player-tools/xlr-sdk';
-import type { Asset, View } from '@player-ui/types';
-=======
 import type { NamedType, ObjectType } from '@player-tools/xlr';
 import type { Asset, AssetWrapper, Flow, View } from '@player-ui/types';
->>>>>>> a414b1ee
 import type {
   ExtensionProviderAssetIdentifier,
   FlowWithOneView,
@@ -478,18 +473,11 @@
     /** The underlying XLR type for the Asset */
     type: ObjectType;
   } {
-<<<<<<< HEAD
-    const asset = this.assetMappings[id];
-
-    if (!asset || !asset.value) {
-      throw new Error(`Cannot get asset value for unknown id: ${id}`);
-=======
     const placedAsset = this.realAssetMappings.get(assetSymbol);
     if (!placedAsset) {
       throw new Error(
         `Cannot get asset value for unknown id: ${assetSymbol.toString()}`
       );
->>>>>>> a414b1ee
     }
 
     return { ...placedAsset };
